"""Utilities functions."""
import copy
import logging
import math
from functools import wraps
<<<<<<< HEAD
from time import perf_counter

import numpy as np
import tensorflow as tf
=======
import math
>>>>>>> 1cea0159
import torch
from torch.distributions.bernoulli import Bernoulli

logger = logging.getLogger(__name__)


def sequential_data_preparation(
    input_batch, input_keep=1, start_index=2, end_index=3, dropout_index=1
):
    """
    Sequential Training Data Builder.

    Args:
        input_batch (torch.Tensor): Batch of padded sequences, output of
            nn.utils.rnn.pad_sequence(batch) of size
            `[sequence length, batch_size, 1]`.
        input_keep (float): The keep probability of input sequence tokens
            will keep or drop input tokens according to a Bernoulli
            distribution with p = input_keep. Defaults to 1.
        start_index (int): The index of the sequence start token.
        end_index (int): The index of the sequence end token.
        dropout_index (int): The index of the dropout token. Defaults to 1.

    Returns:
    (torch.Tensor, torch.Tensor, torch.Tensor): encoder_seq, decoder_seq,
        target_seq

        encoder_seq is a batch of padded input sequences starting with the
            start_index, of size `[sequence length +1, batch_size, 1]`.
        decoder_seq is like encoder_seq but word dropout is applied
            (so if input_keep==1, then decoder_seq = encoder_seq).
        target_seq (torch.Tensor): Batch of padded target sequences ending
            in the end_index, of size `[sequence length +1, batch_size, 1]`.
    """
    batch_size = input_batch.shape[1]
    input_batch = torch.LongTensor(input_batch.cpu().numpy())
    decoder_batch = input_batch.clone()
    # apply token dropout if keep != 1
    if input_keep != 1:
        # build dropout indices consisting of dropout_index
        dropout_indices = torch.LongTensor(
            dropout_index * torch.ones(1, batch_size).numpy()
        ).unsqueeze(2)
        # mask for token dropout
        mask = Bernoulli(input_keep).sample((input_batch.shape[0], ))
        mask = torch.LongTensor(mask.numpy())
        dropout_loc = np.where(mask == 0)[0]

        decoder_batch[dropout_loc] = dropout_indices

    start_indices = torch.LongTensor(
        start_index * torch.ones(1, batch_size).numpy()
    ).unsqueeze(2)
    input_seq = torch.cat((start_indices, input_batch), dim=0)
    decoder_seq = torch.cat((start_indices, decoder_batch), dim=0)

    end_padding = torch.LongTensor(torch.zeros(1, batch_size).numpy()
                                   ).unsqueeze(2)
    target_seq = torch.cat((input_batch, end_padding), dim=0)
    target_seq = copy.deepcopy(target_seq).transpose(1, 0)
    target_seq = target_seq.transpose(1, 0)
    device = get_device()
    return input_seq.to(device), decoder_seq.to(device), target_seq.to(device)


def collate_fn(batch):
    """
    Collate function for DataLoader.

    Note: to be used as collate_fn in torch.utils.data.DataLoader.

    Args:
        batch: Batch of sequences.

    Returns:
        Sorted batch from longest to shortest.
    """
    return [
        batch[index] for index in map(
            lambda t: t[0],
            sorted(
                enumerate(batch), key=lambda t: t[1].shape[0], reverse=True
            )
        )
    ]


def track_loss(fn):
    """Decorator for tracking training loss."""
    lst = []

    @wraps(fn)
    def inner(*args, **kwargs):
        nonlocal lst
        start = perf_counter()
        result = fn(*args, **kwargs)
        end = perf_counter()
        elapsed = end - start
        logger.info(f'One epoch took {int(elapsed/60)} minutes.')
        lst += result
        return lst

    return inner


<<<<<<< HEAD
class TBLogger:
    """Tensorboard Logger."""

    def __init__(self, logdir):
        """
        Tensorboard Logger.

        Args:
            logdir (str): Directory of the event file to be written.
        """
        self.writer = tf.compat.v1.summary.FileWriter(logdir)

    def close(self):
        self.writer.close()

    def scalar_summary(self, tag, value, step):
        """Log a scalar variable."""
        summary = tf.compat.v1.Summary(
            value=[tf.compat.v1.Summary.Value(tag=tag, simple_value=value)]
        )
        self.writer.add_summary(summary, step)

    def log_scalar(self, scalar_tag, value, global_step):
        """
        Logs Scalar to Event File.

        Args:
            scalar_tag (str): The name of the scalar to be logged.
            value (torch.Tensor or np.array): The values to be logged.
            global_step (int): The logging step.

        Example:
            `tensorboard = TBLogger(log_dir)
            x = np.arange(1,101)
            y = 20 + 3 * x + np.random.random(100) * 100
            for i in range(0,100):
                tensorboard.log_scalar('myvalue', y[i], i)`
        """
        summary = tf.Summary()
        summary.value.add(tag=scalar_tag, simple_value=value)
        self.writer.add_summary(summary, global_step=global_step)
        self.writer.flush()


=======
>>>>>>> 1cea0159
def kl_weight(step, growth_rate=0.004):
    """Kullback-Leibler weighting function.

    KL divergence weighting for better training of
    encoder and decoder of the VAE.

    Reference:
        https://arxiv.org/abs/1511.06349

    Args:
        step (int): The training step.
        growth_rate (float): The rate at which the weight grows.
            Defaults to 0.0015 resulting in a weight of 1 around step=9000.

    Returns:
        float: The weight of KL divergence loss term.
    """
    weight = 1 / (1 + math.exp((15 - growth_rate * step)))
    return weight


def get_device():
    return torch.device("cuda" if cuda() else "cpu")


def cuda():
    return torch.cuda.is_available()


def to_np(x):
    return x.data.cpu().numpy()<|MERGE_RESOLUTION|>--- conflicted
+++ resolved
@@ -2,15 +2,8 @@
 import copy
 import logging
 import math
-from functools import wraps
-<<<<<<< HEAD
-from time import perf_counter
 
 import numpy as np
-import tensorflow as tf
-=======
-import math
->>>>>>> 1cea0159
 import torch
 from torch.distributions.bernoulli import Bernoulli
 
@@ -98,71 +91,6 @@
     ]
 
 
-def track_loss(fn):
-    """Decorator for tracking training loss."""
-    lst = []
-
-    @wraps(fn)
-    def inner(*args, **kwargs):
-        nonlocal lst
-        start = perf_counter()
-        result = fn(*args, **kwargs)
-        end = perf_counter()
-        elapsed = end - start
-        logger.info(f'One epoch took {int(elapsed/60)} minutes.')
-        lst += result
-        return lst
-
-    return inner
-
-
-<<<<<<< HEAD
-class TBLogger:
-    """Tensorboard Logger."""
-
-    def __init__(self, logdir):
-        """
-        Tensorboard Logger.
-
-        Args:
-            logdir (str): Directory of the event file to be written.
-        """
-        self.writer = tf.compat.v1.summary.FileWriter(logdir)
-
-    def close(self):
-        self.writer.close()
-
-    def scalar_summary(self, tag, value, step):
-        """Log a scalar variable."""
-        summary = tf.compat.v1.Summary(
-            value=[tf.compat.v1.Summary.Value(tag=tag, simple_value=value)]
-        )
-        self.writer.add_summary(summary, step)
-
-    def log_scalar(self, scalar_tag, value, global_step):
-        """
-        Logs Scalar to Event File.
-
-        Args:
-            scalar_tag (str): The name of the scalar to be logged.
-            value (torch.Tensor or np.array): The values to be logged.
-            global_step (int): The logging step.
-
-        Example:
-            `tensorboard = TBLogger(log_dir)
-            x = np.arange(1,101)
-            y = 20 + 3 * x + np.random.random(100) * 100
-            for i in range(0,100):
-                tensorboard.log_scalar('myvalue', y[i], i)`
-        """
-        summary = tf.Summary()
-        summary.value.add(tag=scalar_tag, simple_value=value)
-        self.writer.add_summary(summary, global_step=global_step)
-        self.writer.flush()
-
-
-=======
->>>>>>> 1cea0159
 def kl_weight(step, growth_rate=0.004):
     """Kullback-Leibler weighting function.
 
