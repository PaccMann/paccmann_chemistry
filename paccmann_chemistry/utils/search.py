--- conflicted
+++ resolved
@@ -10,15 +10,41 @@
 
     def forward(self, logits: torch.Tensor) -> object:
         """
-        Perform the search.
-
-        Args:
-            logits: torch.Tensor (Tensor): the model's
-                logits. (batch_size, vocabulary_size)
+        Error handling.
+
+        Args:
+            logits: torch.Tensor (Tensor): the model's
+                logits. (batch_size, length, vocabulary_size)
         Returns:
             object: the search output.
         """
-        raise NotImplementedError
+        if not len(logits.shape) == 3:
+            raise ValueError(
+                f'Logits need to be 3D Tensor, was: {logits.shape}'
+            )
+        if not type(logits) == torch.Tensor:
+            raise TypeError(
+                f'Logits need to be torch.Tensor, was: {type(logits)}'
+            )
+
+    def step(self, logits: torch.Tensor) -> object:
+        """
+        Error handling.
+
+        Args:
+            logits: torch.Tensor (Tensor): the model's
+                logits. (batch_size, vocabulary_size)
+        Returns:
+            object: the search output.
+        """
+        if not len(logits.shape) == 2:
+            raise ValueError(
+                f'Logits need to be 3D Tensor, was: {logits.shape}'
+            )
+        if not type(logits) == torch.Tensor:
+            raise TypeError(
+                f'Logits need to be torch.Tensor, was: {type(logits)}'
+            )
 
 
 class GreedySearch(Search):
@@ -34,11 +60,10 @@
         Returns:
             torch.Tensor: the token indexes selected. (batch_size, length)
         """
+        super().forward(logits)
+
         return torch.argmax(logits, 2)
 
-<<<<<<< HEAD
-        # TODO: Implement forward step (for all 3)
-=======
     def step(self, logits: torch.Tensor) -> torch.Tensor:
         """
         Perform a greedy search step.
@@ -49,18 +74,13 @@
         Returns:
             torch.Tensor: the token indexes for all the batch. (batch_size).
         """
+        super().step(logits)
         return torch.argmax(logits, 1)
->>>>>>> 910c2db8
 
 
 class SamplingSearch(Search):
     """"Sampling search."""
 
-<<<<<<< HEAD
-    def __init(self):
-        ## TODO temperature
-        pass
-=======
     def __init__(self, temperature: float = 1.0):
         """
         Initialize the sampling search.
@@ -71,7 +91,6 @@
         """
         super().__init__()
         self.temperature = temperature
->>>>>>> 910c2db8
 
     def forward(self, logits: torch.Tensor) -> torch.Tensor:
         """
@@ -83,21 +102,14 @@
         Returns:
             torch.Tensor: the token indexes selected. (batch_size, length)
         """
-<<<<<<< HEAD
-        probabilities = torch.softmax(logits, 2)
+        super().forward(logits)
+        probabilities = torch.softmax(logits.div(self.temperature), 2)
         return torch.stack(
             [
                 torch.multinomial(probability, 1)
                 for probability in probabilities
             ]
         ).squeeze()
-=======
-        probabilities = torch.softmax(logits.div(self.temperature), 2)
-        return torch.stack([
-            torch.multinomial(probability, 1)
-            for probability in probabilities
-        ]).squeeze()
->>>>>>> 910c2db8
 
     def step(self, logits: torch.Tensor) -> torch.Tensor:
         """
@@ -109,11 +121,14 @@
         Returns:
             torch.Tensor: the token indexes for all the batch. (batch_size).
         """
+        super().step(logits)
         probabilities = torch.softmax(logits.div(self.temperature), 1)
-        return torch.stack([
-            torch.multinomial(probability, 1)
-            for probability in probabilities
-        ])
+        return torch.stack(
+            [
+                torch.multinomial(probability, 1)
+                for probability in probabilities
+            ]
+        )
 
 
 class BeamSearch(Search):
@@ -197,20 +212,11 @@
                 (batch_size, length, top_k)
             - scores. (batch_size, top_k)
         """
-<<<<<<< HEAD
+        super().forward(logits)
         tokens, scores = zip(
             *[self._beam_per_sequence(sequence) for sequence in logits]
         )
         return (torch.stack(tokens), torch.stack(scores))
-=======
-        tokens, scores = zip(*[
-            self._beam_per_sequence(sequence)
-            for sequence in logits
-        ])
-        return (
-            torch.stack(tokens),
-            torch.stack(scores)
-        )
 
     def step(self, logits: torch.Tensor, beams: list) -> tuple:
         """
@@ -226,18 +232,18 @@
                 (batch_size, top_k)
             - updated beams for all the batch.
         """
+        super().step(logits)
         probabilities = torch.softmax(logits.div(self.temperature), 1)
+        # print(beams, "\n")
         updated_beams = [
             self._beam_step_per_sequence(sample_probability, sample_beams)
             for sample_probability, sample_beams in zip(probabilities, beams)
         ]
-        token_beams = torch.stack([
-            # get last token for each beam
-            torch.tensor([beam[0][-1] for beam in sample_beams])
-            for sample_beams in updated_beams
-        ])
-        return (
-            token_beams,
-            updated_beams
-        )
->>>>>>> 910c2db8
+        token_beams = torch.stack(
+            [
+                # get last token for each beam
+                torch.tensor([beam[0][-1] for beam in sample_beams])
+                for sample_beams in updated_beams
+            ]
+        )
+        return (token_beams, updated_beams)