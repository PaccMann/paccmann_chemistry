"""Model Classes Module."""
from itertools import takewhile

import torch
import torch.nn as nn

from .stack_rnn import StackGRU
from ..utils.search import BeamSearch, SamplingSearch
from ..utils.hyperparams import OPTIMIZER_FACTORY
from paccmann_omics.generators.vae import VAE

from .. import utils


class StackGRUEncoder(StackGRU):
    """Stacked GRU Encoder."""

    def __init__(self, params):
        """
        Constructor.

        Args:
            params (dict): Hyperparameters.

        Items in params:
            latent_dim (int): Size of latent mean and variance.
            rnn_cell_size (int): Hidden size of GRU.
            vocab_size (int): Output size of GRU (vocab size).
            stack_width (int): Number of stacks in parallel.
            stack_depth (int): Stack depth.
            n_layers (int): The number of GRU layer.
            dropout (float): Dropout on the output of GRU layers except the
                last layer.
            batch_size (int): Batch size.
            lr (float, optional): Learning rate default 0.01.
            optimizer (str, optional): Choice from OPTIMIZER_FACTORY.
                Defaults to 'adadelta'.
            padding_index (int, optional): Index of the padding token.
                Defaults to 0.
            bidirectional (bool, optional): Whether to train a bidirectional
                GRU. Defaults to False.
        """
        super(StackGRUEncoder, self).__init__(params)

        self.bidirectional = params.get('bidirectional', False)
        self.n_directions = 2 if self.bidirectional else 1

        # In case of bidirectionality, we create a second StackGRU object that
        # will see the sequence in reverse direction
        if self.bidirectional:
            self.backward_stackgru = StackGRU(params)

        self.latent_dim = params['latent_dim']
        self.hidden_to_mu = nn.Linear(
            in_features=self.rnn_cell_size * self.n_directions,
            out_features=self.latent_dim
        )
        self.hidden_to_logvar = nn.Linear(
            in_features=self.rnn_cell_size * self.n_directions,
            out_features=self.latent_dim
        )

    def encoder_train_step(self, input_seq):
        """
        The Encoder Train Step.
        Args:
            input_seq (torch.Tensor): the sequence of indices for the input
            of shape `[max batch sequence length +1, batch_size]`, where +1 is
            for the added start_index.
        Note: Input_seq is an output of sequential_data_preparation(batch) with
            batches returned by a DataLoader object.
        Returns:
            (torch.Tensor, torch.Tensor): mu, logvar
            mu is the latent mean of shape `[1, batch_size, latent_dim]`.
            logvar is the log of the latent variance of shape
                `[1, batch_size, latent_dim]`.
        """
        # Forward pass
        hidden = self.init_hidden()
        stack = self.init_stack()

        hidden = self._forward_fn(input_seq, hidden, stack)

        mu = self.hidden_to_mu(hidden)
        logvar = self.hidden_to_logvar(hidden)

        return mu, logvar

    def _forward_pass_padded(self, input_seq, hidden, stack):
        """
        The Encoder Train Step.

        Args:
            input_seq (torch.Tensor): the sequence of indices for the input
            of shape `[max batch sequence length +1, batch_size]`, where +1 is
            for the added start_index.

        Note: Input_seq is an output of sequential_data_preparation(batch) with
            batches returned by a DataLoader object.

        Returns:
            (torch.Tensor, torch.Tensor): mu, logvar

            mu is the latent mean of shape `[1, batch_size, latent_dim]`.
            logvar is the log of the latent variance of shape
                `[1, batch_size, latent_dim]`.
        """
<<<<<<< HEAD

        # Forward pass
        hidden = self.init_hidden
        stack = self.init_stack
=======
        if isinstance(input_seq, nn.utils.rnn.PackedSequence) or \
                not isinstance(input_seq, torch.Tensor):
            raise TypeError('Input is PackedSequence or is not a Tensor')
>>>>>>> 2007d4ef
        for input_entry in input_seq:
            output, hidden, stack = self(input_entry, hidden, stack)

        hidden = self._post_gru_reshape(hidden)

        # Backward pass:
        if self.bidirectional:
            assert len(input_seq.shape) == 2, 'Input Seq must be 2D Tensor.'
            hidden_backward = self.backward_stackgru.init_hidden()
            stack_backward = self.backward_stackgru.init_stack()

            # [::-1] not yet implemented in torch.
            # We roll up time from end to start
            for input_entry_idx in range(len(input_seq) - 1, -1, -1):
                output_backward, hidden_backward, stack_backward = (
                    self.backward_stackgru(
                        input_seq[input_entry_idx], hidden_backward,
                        stack_backward
                    )
                )
            # Concatenate forward and backward
            hidden_backward = self._post_gru_reshape(hidden_backward)
            hidden = torch.cat([hidden, hidden_backward], axis=1)
        return hidden

    def _forward_pass_packed(self, input_seq, hidden, stack):
        """
        The Encoder Train Step.

        Args:
            input_seq (torch.nn.utls.rnn.PackedSequence): the sequence of
            indices for the input of shape.

        Note: Input_seq is an output of sequential_data_preparation(batch) with
            batches returned by a DataLoader object.

        Returns:
            (torch.Tensor, torch.Tensor): mu, logvar

            mu is the latent mean of shape `[1, batch_size, latent_dim]`.
            logvar is the log of the latent variance of shape
                `[1, batch_size, latent_dim]`.
        """
        if not isinstance(input_seq, nn.utils.rnn.PackedSequence):
            raise TypeError('Input is not PackedSequence')

        final_hidden = hidden.detach().clone()
        final_stack = stack.detach().clone()
        input_seq_packed, batch_sizes = utils.perpare_packed_input(input_seq)

        prev_batch = batch_sizes[0]

        # TODO this will break now without the packed mode
        for input_entry, batch_size in zip(input_seq_packed, batch_sizes):
            final_hidden, hidden = utils.manage_step_packed_vars(
                final_hidden, hidden, batch_size, prev_batch, batch_dim=1
            )
            final_stack, stack = utils.manage_step_packed_vars(
                final_stack, stack, batch_size, prev_batch, batch_dim=0
            )
            prev_batch = batch_size
            output, hidden, stack = self(input_entry, hidden, stack)

        left_dims = hidden.shape[1]
        final_hidden[:, :left_dims, :] = hidden[:, :left_dims, :]
        final_stack[:left_dims, :, :] = stack[:left_dims, :, :]

        hidden = final_hidden
        stack = final_stack
        hidden = self._post_gru_reshape(hidden)

        # Backward pass:
        if self.bidirectional:
            # assert len(input_seq.shape) == 2, 'Input Seq must be 2D Tensor.'
            hidden_backward = self.backward_stackgru.init_hidden()
            stack_backward = self.backward_stackgru.init_stack()

            input_seq = utils.unpack_sequence(input_seq)

            for i, seq in enumerate(input_seq):
                idx = [i for i in range(len(seq) - 1, -1, -1)]
                idx = torch.LongTensor(idx)
                input_seq[i] = seq.index_select(0, idx)

            input_seq = utils.repack_sequence(input_seq)
            input_seq_packed, batch_sizes = utils.perpare_packed_input(
                input_seq
            )

            final_hidden = hidden_backward.detach().clone()
            prev_batch = batch_sizes[0]

            for input_entry, batch_size in zip(input_seq_packed, batch_sizes):
                # for seq in input_seq:
                final_hidden, hidden_backward = utils.manage_step_packed_vars(
                    final_hidden,
                    hidden_backward,
                    batch_size,
                    prev_batch,
                    batch_dim=1
                )
                final_stack, stack_backward = utils.manage_step_packed_vars(
                    final_stack,
                    stack_backward,
                    batch_size,
                    prev_batch,
                    batch_dim=0
                )
                prev_batch = batch_size
                output_backward, hidden_backward, stack_backward = (
                    self.backward_stackgru(
                        input_entry, hidden_backward, stack_backward
                    )
                )
            left_dims = hidden_backward.shape[1]
            final_hidden[:, :left_dims, :] = hidden_backward[:, :left_dims, :]
            hidden_backward = final_hidden

            # Concatenate forward and backward
            hidden_backward = self._post_gru_reshape(hidden_backward)
            hidden = torch.cat([hidden, hidden_backward], axis=1)
        return hidden

    def _post_gru_reshape(self, hidden: torch.Tensor) -> torch.Tensor:

        if not torch.equal(torch.tensor(hidden.shape), self.expected_shape):
            raise ValueError(
                f'GRU hidden layer has incorrect shape: {hidden.shape}. '
                f'Expected shape: {self.expected_shape}'
            )

        # Layers x Batch x Cell_size ->  B x C
        hidden = hidden[-1, :, :]

        return hidden


class StackGRUDecoder(StackGRU):
    """Stack GRU Decoder."""

    def __init__(self, params, *args, **kwargs):
        """
        Constructor.

        Args:
            params (dict): Hyperparameters.

        Items in params:
            latent_dim (int): Size of latent mean and variance.
            rnn_cell_size (int): Hidden size of GRU.
            vocab_size (int): Output size of GRU (vocab size).
            stack_width (int): Number of stacks in parallel.
            stack_depth (int): Stack depth.
            n_layers (int): The number of GRU layer.
            dropout (float): Dropout on the output of GRU layers except the
                last layer.
            batch_size (int): Batch size.
            lr (float, optional): Learning rate default 0.01.
            optimizer (str, optional): Choice from OPTIMIZER_FACTORY.
                Defaults to 'adadelta'.
            padding_index (int, optional): Index of the padding token.
                Defaults to 0.
            bidirectional (bool, optional): Whether to train a bidirectional
                GRU. Defaults to False.
        """
        super(StackGRUDecoder, self).__init__(params, *args, **kwargs)
        self.params = params
        self.latent_dim = params['latent_dim']
        self.latent_to_hidden = nn.Linear(
            in_features=self.latent_dim, out_features=self.rnn_cell_size
        )

        self.criterion = nn.CrossEntropyLoss()
        self.optimizer = OPTIMIZER_FACTORY[
            params.get('optimizer', 'adadelta')
        ](self.parameters(), lr=params.get('lr', 0.01))  # yapf: disable

    def decoder_train_step(self, latent_z, input_seq, target_seq):
        """
        The Decoder Train Step.

        Args:
            latent_z (torch.Tensor): The sampled latent representation
                of the SMILES to be used for generation of shape
                `[1, batch_size, latent_dim]`.
            input_seq (torch.Tensor): The sequence of indices for the
                input of size `[max batch sequence length +1, batch_size]`,
                where +1 is for the added start_index.
            target_seq (torch.Tensor): The sequence of indices for the
                target of shape `[max batch sequence length +1, batch_size]`,
                where +1 is for the added end_index.

        Note: Input and target sequences are outputs of
            sequential_data_preparation(batch) with batches returned by a
            DataLoader object.

        Returns:
            The cross-entropy training loss for the decoder.
        """
        hidden = self.latent_to_hidden(latent_z)
        stack = self.init_stack()

        loss = self._forward_fn(input_seq, target_seq, hidden, stack)
        return loss

    def _forward_pass_padded(self, input_seq, target_seq, hidden, stack):
        """The Decoder Train Step.

        Note: Input and target sequences are outputs of
            sequential_data_preparation(batch) with batches returned by
            a DataLoader object.
        Returns:
            The cross-entropy training loss for the decoder.
        """
        if isinstance(input_seq, nn.utils.rnn.PackedSequence) and \
                not isinstance(input_seq, torch.Tensor):
            raise TypeError('Input is PackedSequence or is not a Tensor')

        loss = 0
        outputs = []
        for input_entry, target_entry in zip(input_seq, target_seq):
            output, hidden, stack = self(
                input_entry.unsqueeze(0), hidden, stack
            )
            loss += self.criterion(output, target_entry.squeeze())
            outputs.append(output)

        # For monitoring purposes
        outputs = torch.argmax(torch.stack(outputs, -1), 1)

        return loss

    def _forward_pass_packed(self, input_seq, target_seq, hidden, stack):
        """The Decoder Train Step.

        Note: Input and target sequences are outputs of
            sequential_data_preparation(batch) with batches returned by a
            DataLoader object.
        Returns:
            The cross-entropy training loss for the decoder.
        """
        if not isinstance(input_seq, nn.utils.rnn.PackedSequence):
            raise TypeError('Input is not PackedSequence')

        loss = 0
        input_seq_packed, batch_sizes = utils.perpare_packed_input(input_seq)
        # Target sequence should have same batch_sizes as input_seq
        input_seq_packed, _ = utils.perpare_packed_input(target_seq)
        prev_batch = batch_sizes[0]
        # outputs = []

        for input_entry, target_entry, batch_size in zip(
            input_seq_packed, input_seq_packed, batch_sizes
        ):
            _, hidden = utils.manage_step_packed_vars(
                None, hidden, batch_size, prev_batch, batch_dim=1
            )
            _, stack = utils.manage_step_packed_vars(
                None, stack, batch_size, prev_batch, batch_dim=0
            )
            prev_batch = batch_size
            output, hidden, stack = self(
                input_entry.unsqueeze(0), hidden, stack
            )
            # TODO Check that the shapes are all correct
            if len(output.shape) < 2:
                output = output.unsqueeze(0)
            loss += self.criterion(output, target_entry)
            # outputs.append(output)

        # For monitoring purposes
        # outputs = torch.argmax(torch.stack(outputs, -1), 1)

        return loss

    def generate_from_latent(
        self,
        latent_z,
        prime_input,
        end_token,
        search=SamplingSearch,
        generate_len=100
    ):
        """
        Generate SMILES From Latent Z.

        Args:
            latent_z (torch.Tensor): The sampled latent representation
                of size `[1, batch_size, latent_dim]`.
            prime_input (torch.Tensor): Tensor of indices for the priming
                string. Must be of size [prime_input length].
                Example: `prime_input = torch.tensor([2, 4, 5])`
            end_token (torch.Tensor): End token for the generated molecule
                of shape [1].
                Example: `end_token = torch.LongTensor([3])`
            search (paccmann_chemistry.utils.search.Search): search strategy
                used in the decoder.
            generate_len (int): Length of the generated molecule.

        Returns:
            torch.Tensor: The sequence(s) for the generated molecule(s)
                of shape [batch_size, generate_len + len(prime_input)].

        Note: For each generated sequence all indices after the first
            end_token must be discarded.
        """
        n_layers = self.n_layers
        latent_z = latent_z.repeat(n_layers, 1, 1)
        hidden = self.latent_to_hidden(latent_z)
        batch_size = hidden.shape[1]
        stack = self.init_stack(batch_size)
        generated_seq = prime_input.repeat(batch_size, 1)
        prime_input = generated_seq.transpose(1, 0)

        # use priming string to "build up" hidden state
        for prime_entry in prime_input[:-1]:
            _, hidden, stack = self(prime_entry, hidden, stack)
        input_token = prime_input[-1]

        # initialize beam search
        is_beam = isinstance(search, BeamSearch)
        if is_beam:
            beams = [[[list(), 0.0]]] * batch_size
            input_token = torch.stack(
                [input_token] +
                [input_token.clone() for _ in range(search.beam_width - 1)]
            )
            hidden = torch.stack(
                [hidden] +
                [hidden.clone() for _ in range(search.beam_width - 1)]
            )
            stack = torch.stack(
                [stack] +
                [stack.clone() for _ in range(search.beam_width - 1)]
            )

        for _ in range(generate_len):
            if not is_beam:
                output, hidden, stack = self(input_token, hidden, stack)
                top_idx = search.step(output)
                # add generated_seq character to string and use as next input
                generated_seq = torch.cat((generated_seq, top_idx), dim=1)
                input_token = top_idx.view(1, -1).to(self.device)
                # if we don't generate in batches, we can do early stopping.
                if batch_size == 1 and top_idx == end_token:
                    break
            else:
                output, hidden, stack = zip(*[
                    self(an_input_token, a_hidden, a_stack)
                    for an_input_token, a_hidden, a_stack in zip(
                        input_token, hidden, stack
                    )
                ])  # yapf: disable
                output = torch.stack(output)
                hidden = torch.stack(hidden)
                stack = torch.stack(stack)
                input_token, beams = search.step(output.detach().cpu(), beams)
        if is_beam:
            generated_seq = torch.stack([
                # get the list of tokens with the highest score
                torch.tensor(beam[0][0]) for beam in beams
            ])  # yapf: disable
        return generated_seq


class TeacherVAE(VAE):

    def __init__(self, encoder, decoder):
        """
        Initialization.

        Args:
            encoder (StackGRUEncoder): the encoder object.
            decoder (StackGRUDecoder): the decoder object.
        """
        super(TeacherVAE, self).__init__()
        self.encoder = encoder
        self.decoder = decoder

    def encode(self, input_seq):
        """
        VAE Encoder.

        Args:
            input_seq (torch.Tensor): the sequence of indices for the input
                of shape `[max batch sequence length +1, batch_size]`, where +1
                is for the added start_index.

        Returns:
            mu (torch.Tensor): the latent mean of shape
                `[1, batch_size, latent_dim]`.
            logvar (torch.Tensor): log of the latent variance of shape
                `[1, batch_size, latent_dim]`.
        """
        mu, logvar = self.encoder.encoder_train_step(input_seq)
        return mu, logvar

    def reparameterize(self, mu, logvar):
        """
        Sample Z From Latent Dist.

        Args:
            mu (torch.Tensor): the latent mean of shape
                `[1, batch_size, latent_dim]`.
            logvar (torch.Tensor): log of the latent variance of shape
                `[1, batch_size, latent_dim]`.

        Returns:
            torch.Tensor: Sampled latent z from the latent distribution of
                shape `[1, batch_size, latent_dim]`.
        """
        std = torch.exp(0.5 * logvar)
        eps = torch.randn_like(std)
        return eps.mul(std).add_(mu)

    def decode(self, latent_z, input_seq, target_seq):
        """
        Decode The Latent Z (for training).

        Args:
            latent_z (torch.Tensor): the sampled latent representation
                of the SMILES to be used for generation of shape
                `[1, batch_size, latent_dim]`
            input_seq (torch.Tensor): the sequence of indices for the input
                of shape `[max batch sequence length +1, batch_size]`, where +1
                is for the added start_index.
            target_seq (torch.Tensor): the sequence of indices for the
                target of shape `[max batch sequence length +1, batch_size]`,
                where +1 is for the added end_index.

        Note: Input and target sequences are outputs of
            sequential_data_preparation(batch) with batches returned by a
            DataLoader object.

        Returns:
            the cross-entropy training loss for the decoder.
        """
        n_layers = self.decoder.n_layers
        latent_z = latent_z.repeat(n_layers, 1, 1)
        decoder_loss = self.decoder.decoder_train_step(
            latent_z, input_seq, target_seq
        )
        return decoder_loss

    def forward(self, input_seq, decoder_seq, target_seq):
        """
        The Forward Function.

        Args:
            input_seq (torch.Tensor): the sequence of indices for the input
                of shape `[max batch sequence length +1, batch_size]`, where +1
                is for the added start_index.
            target_seq (torch.Tensor): the sequence of indices for the
                target of shape `[max batch sequence length +1, batch_size]`,
                where +1 is for the added end_index.

        Note: Input and target sequences are outputs of
            sequential_data_preparation(batch) with batches returned by a
            DataLoader object.

        Returns:
            (torch.Tensor, torch.Tensor, torch.Tensor): decoder_loss, mu,
                logvar

            decoder_loss is the cross-entropy training loss for the decoder.
            mu is the latent mean of shape `[1, batch_size, latent_dim]`.
            logvar is log of the latent variance of shape
                `[1, batch_size, latent_dim]`.
        """
        mu, logvar = self.encode(input_seq)
        latent_z = self.reparameterize(mu, logvar).unsqueeze(0)
        decoder_loss = self.decode(latent_z, decoder_seq, target_seq)
        return decoder_loss, mu, logvar

    def generate(
        self,
        latent_z,
        prime_input,
        end_token,
        generate_len=100,
        search=SamplingSearch
    ):
        """
        Generate SMILES From Latent Z.

        Args:
            latent_z (torch.Tensor): The sampled latent representation
                of size `[1, batch_size, latent_dim]`.
            prime_input (torch.Tensor): Tensor of indices for the priming
                string. Must be of size `[1, prime_input length]` or
                `[prime_input length]`.
                Example:
                    `prime_input = torch.tensor([2, 4, 5]).view(1, -1)`
                    or
                    `prime_input = torch.tensor([2, 4, 5])`
            end_token (torch.Tensor): End token for the generated molecule
                of shape `[1]`.
                Example: `end_token = torch.LongTensor([3])`
            generate_len (int): Length of the generated molecule.

        Returns:
            iterable: An iterator returning the torch tensor of
                sequence(s) for the generated molecule(s) of shape
                `[sequence length]`.

        Note: The start and end tokens are automatically stripped
            from the returned torch tensors for the generated molecule.
        """
        generated_batch = self.decoder.generate_from_latent(
            latent_z,
            prime_input,
            end_token,
            search=search,
            generate_len=generate_len
        )

        molecule_gen = (
            takewhile(lambda x: x != end_token.cpu(), molecule[1:])
            for molecule in generated_batch
        )   # yapf: disable

        molecule_map = map(list, molecule_gen)
        molecule_iter = iter(map(torch.tensor, molecule_map))

        return molecule_iter

    def save(self, path, *args, **kwargs):
        """Save model to path."""
        torch.save(self.state_dict(), path, *args, **kwargs)

    def load(self, path, *args, **kwargs):
        """Load model from path."""
        weights = torch.load(path, *args, **kwargs)
        self.load_state_dict(weights)<|MERGE_RESOLUTION|>--- conflicted
+++ resolved
@@ -105,16 +105,9 @@
             logvar is the log of the latent variance of shape
                 `[1, batch_size, latent_dim]`.
         """
-<<<<<<< HEAD
-
-        # Forward pass
-        hidden = self.init_hidden
-        stack = self.init_stack
-=======
         if isinstance(input_seq, nn.utils.rnn.PackedSequence) or \
                 not isinstance(input_seq, torch.Tensor):
             raise TypeError('Input is PackedSequence or is not a Tensor')
->>>>>>> 2007d4ef
         for input_entry in input_seq:
             output, hidden, stack = self(input_entry, hidden, stack)
 
