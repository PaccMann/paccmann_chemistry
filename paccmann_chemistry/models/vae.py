"""Model Classes Module."""
from itertools import takewhile

import torch
import torch.nn as nn

from .stack_rnn import StackGRU
from ..utils.search import GreedySearch, BeamSearch, SamplingSearch


class StackGRUEncoder(StackGRU):
    """Stacked GRU Encoder."""

    def __init__(self, params):
        """
        Constructor.

        Args:
            params (dict): Hyperparameters.

        Items in params:
            latent_dim (int): Size of latent mean and variance.
            rnn_cell_size (int): Hidden size of GRU.
            vocab_size (int): Output size of GRU (vocab size).
            stack_width (int): Number of stacks in parallel.
            stack_depth (int): Stack depth.
            n_layers (int): The number of GRU layer.
            dropout (float): Dropout on the output of GRU layers except the
                last layer.
            batch_size (int): Batch size.
            lr (float, optional): Learning rate default 0.01.
            optimizer (str, optional): Choice from OPTIMIZER_FACTORY.
                Defaults to 'adadelta'.
            padding_index (int, optional): Index of the padding token.
                Defaults to 0.
            bidirectional (bool, optional): Whether to train a bidirectional
                GRU. Defaults to False.
        """
        super(StackGRUEncoder, self).__init__(params)

        self.bidirectional = params.get('bidirectional', False)
        self.n_directions = 2 if self.bidirectional else 1

        # In case of bidirectionality, we create a second StackGRU object that
        # will see the sequence in reverse direction
        if self.bidirectional:
            self.backward_stackgru = StackGRU(params)

        self.latent_dim = params['latent_dim']
        self.hidden_to_mu = nn.Linear(
            in_features=self.rnn_cell_size * self.n_directions,
            out_features=self.latent_dim
        )
        self.hidden_to_logvar = nn.Linear(
            in_features=self.rnn_cell_size * self.n_directions,
            out_features=self.latent_dim
        )

    def encoder_train_step(self, input_seq):
        """
        The Encoder Train Step.

        Args:
            input_seq (torch.Tensor): the sequence of indices for the input
            of shape `[max batch sequence length +1, batch_size]`, where +1 is
            for the added start_index.

        Note: Input_seq is an output of sequential_data_preparation(batch) with
            batches returned by a DataLoader object.

        Returns:
            (torch.Tensor, torch.Tensor): mu, logvar

            mu is the latent mean of shape `[1, batch_size, latent_dim]`.
            logvar is the log of the latent variance of shape
                `[1, batch_size, latent_dim]`.
        """

        # Forward pass
        hidden = self.init_hidden()
        stack = self.init_stack()
        for input_entry in input_seq:
            output, hidden, stack = self(input_entry, hidden, stack)

        hidden = self._post_gru_reshape(hidden)

        # Backward pass:
        if self.bidirectional:
            assert len(input_seq.shape) == 2, 'Input Seq must be 2D Tensor.'
            hidden_backward = self.backward_stackgru.init_hidden()
            stack_backward = self.backward_stackgru.init_stack()

            # [::-1] not yet implemented in torch.
            # We roll up time from end to start
            for input_entry_idx in range(len(input_seq) - 1, -1, -1):
                output_backward, hidden_backward, stack_backward = (
                    self.backward_stackgru(
                        input_seq[input_entry_idx], hidden_backward,
                        stack_backward
                    )
                )
            # Concatenate forward and backward
            hidden_backward = self._post_gru_reshape(hidden_backward)
            hidden = torch.cat([hidden, hidden_backward], axis=1)

        mu = self.hidden_to_mu(hidden)
        logvar = self.hidden_to_logvar(hidden)

        return mu, logvar

    def _post_gru_reshape(self, hidden: torch.Tensor) -> torch.Tensor:
        expected_shape = torch.tensor(
            [self.n_layers, self.batch_size, self.rnn_cell_size]
        )
        if not torch.equal(torch.tensor(hidden.shape), expected_shape):
            raise ValueError(
                f'GRU hidden layer has incorrect shape: {hidden.shape}. '
                f'Expected shape: {expected_shape}'
            )

        # Layers x Batch x Cell_size ->  B x C
        hidden = hidden[-1, :, :]

        return hidden


class StackGRUDecoder(StackGRU):
    """Stack GRU Decoder."""

    def __init__(self, params, *args, **kwargs):
        """
        Constructor.

        Args:
            params (dict): Hyperparameters.

        Items in params:
            latent_dim (int): Size of latent mean and variance.
            rnn_cell_size (int): Hidden size of GRU.
            vocab_size (int): Output size of GRU (vocab size).
            stack_width (int): Number of stacks in parallel.
            stack_depth (int): Stack depth.
            n_layers (int): The number of GRU layer.
            dropout (float): Dropout on the output of GRU layers except the
                last layer.
            batch_size (int): Batch size.
            lr (float, optional): Learning rate default 0.01.
            optimizer (str, optional): Choice from OPTIMIZER_FACTORY.
                Defaults to 'adadelta'.
            padding_index (int, optional): Index of the padding token.
                Defaults to 0.
            bidirectional (bool, optional): Whether to train a bidirectional
                GRU. Defaults to False.
        """
        super(StackGRUDecoder, self).__init__(params, *args, **kwargs)
        self.params = params
        self.latent_dim = params['latent_dim']
        self.latent_to_hidden = nn.Linear(
            in_features=self.latent_dim, out_features=self.rnn_cell_size
        )

    def decoder_train_step(self, latent_z, input_seq, target_seq):
        """
        The Decoder Train Step.

        Args:
            latent_z (torch.Tensor): The sampled latent representation
                of the SMILES to be used for generation of shape
                `[1, batch_size, latent_dim]`.
            input_seq (torch.Tensor): The sequence of indices for the
                input of size `[max batch sequence length +1, batch_size]`,
                where +1 is for the added start_index.
            target_seq (torch.Tensor): The sequence of indices for the
                target of shape `[max batch sequence length +1, batch_size]`,
                where +1 is for the added end_index.

        Note: Input and target sequences are outputs of
            sequential_data_preparation(batch) with batches returned by a
            DataLoader object.

        Returns:
            The cross-entropy training loss for the decoder.
        """
        hidden = self.latent_to_hidden(latent_z)
        stack = self.init_stack()
        loss = 0
        for input_entry, target_entry in zip(input_seq, target_seq):
            output, hidden, stack = self(
                input_entry.unsqueeze(0), hidden, stack
            )
            loss += self.criterion(output, target_entry.squeeze())

        return loss

    def generate_from_latent(
        self,
        latent_z,
        prime_input,
        end_token,
        search=SamplingSearch,
        generate_len=100
    ):
        """
        Generate SMILES From Latent Z.

        Args:
            latent_z (torch.Tensor): The sampled latent representation
                of size `[1, batch_size, latent_dim]`.
            prime_input (torch.Tensor): Tensor of indices for the priming
                string. Must be of size [prime_input length].
                Example: `prime_input = torch.tensor([2, 4, 5])`
            end_token (torch.Tensor): End token for the generated molecule
                of shape [1].
                Example: `end_token = torch.LongTensor([3])`
            search (paccmann_chemistry.utils.search.Search): search strategy
                used in the decoder.
            generate_len (int): Length of the generated molecule.

        Returns:
            torch.Tensor: The sequence(s) for the generated molecule(s)
                of shape [batch_size, generate_len + len(prime_input)].

        Note: For each generated sequence all indices after the first
            end_token must be discarded.
        """
        n_layers = self.n_layers
<<<<<<< HEAD
        n_directions = self.n_directions
        latent_z = latent_z.repeat(n_layers * n_directions, 1, 1)
=======
        latent_z = latent_z.repeat(n_layers, 1, 1)
        # TODO: Is this a common thing to do?
>>>>>>> 23a560fb
        hidden = self.latent_to_hidden(latent_z)
        batch_size = hidden.shape[1]
        stack = self.init_stack(batch_size)
        generated_seq = prime_input.repeat(batch_size, 1)
        prime_input = generated_seq.transpose(1, 0)

        # use priming string to "build up" hidden state
        for prime_entry in prime_input[:-1]:
            _, hidden, stack = self(prime_entry, hidden, stack)
        input_token = prime_input[-1]

        # initialize beam search
        is_beam = isinstance(search, BeamSearch)
        if is_beam:
            beams = [[[list(), 0.0]]] * batch_size
            input_token = torch.stack(
                [input_token] +
                [input_token.clone() for _ in range(search.beam_width - 1)]
            )
            hidden = torch.stack(
                [hidden] +
                [hidden.clone() for _ in range(search.beam_width - 1)]
            )
            stack = torch.stack(
                [stack] +
                [stack.clone() for _ in range(search.beam_width - 1)]
            )

        for _ in range(generate_len):
<<<<<<< HEAD
            if not is_beam:
                output, hidden, stack = self(input_token, hidden, stack)
                top_idx = search.step(output.detach())
                # add generated_seq character to string and use as next input
                generated_seq = torch.cat((generated_seq, top_idx), dim=1)
                input_token = top_idx.view(1, -1)
                # if we don't generate in batches, we can do early stopping.
                if batch_size == 1 and top_idx == end_token:
                    break
            else:
                output, hidden, stack = zip(*[
                    self(an_input_token, a_hidden, a_stack)
                    for an_input_token, a_hidden, a_stack in zip(
                        input_token, hidden, stack
                    )
                ])  # yapf: disable
                output = torch.stack(output)
                hidden = torch.stack(hidden)
                stack = torch.stack(stack)
                input_token, beams = search.step(output.detach(), beams)
        if is_beam:
            generated_seq = torch.stack([
                # get the list of tokens with the highest score
                torch.tensor(beam[0][0]) for beam in beams
            ])  # yapf: disable
=======
            output, hidden, stack = self(input_token, hidden, stack)

            if self.params.get('decoding_search', 'sampling') == 'argmax':
                _, top_idx = torch.max(output, 1)
                top_idx = top_idx.unsqueeze(1).unsqueeze(2)

            elif self.params.get('decoding_search', 'sampling') == 'sampling':
                # TODO: Adjust this to using a softmax
                # Sample from the network as a multinomial distribution
                output_dist = output.data.cpu().view(batch_size, -1).div(
                    temperature
                ).exp().double()    # yapf: disable
                top_idx = torch.tensor(
                    torch.multinomial(output_dist, 1).cpu().numpy()
                ).unsqueeze(2)
            elif self.params.get(
                'decoding_search', 'sampling'
            ) == 'beam_search':
                # TODO
                raise ValueError('Beam Search not yet implemented.')

            # Add generated_seq character to string and use as next input
            generated_seq = torch.cat(
                (generated_seq, top_idx),
                dim=2
            )   # yapf: disable
            input_token = top_idx.view(1, -1)
            # break when end token is generated
            if batch_size == 1 and top_idx == end_token:
                break
>>>>>>> 23a560fb
        return generated_seq


class TeacherVAE(nn.Module):

    def __init__(self, encoder, decoder):
        """
        Initialization.

        Args:
            encoder (StackGRUEncoder): the encoder object.
            decoder (StackGRUDecoder): the decoder object.
        """
        super(TeacherVAE, self).__init__()
        self.encoder = encoder
        self.decoder = decoder

    def encode(self, input_seq):
        """
        VAE Encoder.

        Args:
            input_seq (torch.Tensor): the sequence of indices for the input
                of shape `[max batch sequence length +1, batch_size]`, where +1
                is for the added start_index.

        Returns:
            mu (torch.Tensor): the latent mean of shape
                `[1, batch_size, latent_dim]`.
            logvar (torch.Tensor): log of the latent variance of shape
                `[1, batch_size, latent_dim]`.
        """
        mu, logvar = self.encoder.encoder_train_step(input_seq)
        return mu, logvar

    def reparameterize(self, mu, logvar):
        """
        Sample Z From Latent Dist.

        Args:
            mu (torch.Tensor): the latent mean of shape
                `[1, batch_size, latent_dim]`.
            logvar (torch.Tensor): log of the latent variance of shape
                `[1, batch_size, latent_dim]`.

        Returns:
            torch.Tensor: Sampled latent z from the latent distribution of
                shape `[1, batch_size, latent_dim]`.
        """
        std = torch.exp(0.5 * logvar)
        eps = torch.randn_like(std)
        return eps.mul(std).add_(mu)

    def decode(self, latent_z, input_seq, target_seq):
        """
        Decode The Latent Z (for training).

        Args:
            latent_z (torch.Tensor): the sampled latent representation
                of the SMILES to be used for generation of shape
                `[1, batch_size, latent_dim]`
            input_seq (torch.Tensor): the sequence of indices for the input
                of shape `[max batch sequence length +1, batch_size]`, where +1
                is for the added start_index.
            target_seq (torch.Tensor): the sequence of indices for the
                target of shape `[max batch sequence length +1, batch_size]`,
                where +1 is for the added end_index.

        Note: Input and target sequences are outputs of
            sequential_data_preparation(batch) with batches returned by a
            DataLoader object.

        Returns:
            the cross-entropy training loss for the decoder.
        """
        n_layers = self.decoder.n_layers
        latent_z = latent_z.repeat(n_layers, 1, 1)
        decoder_loss = self.decoder.decoder_train_step(
            latent_z, input_seq, target_seq
        )
        return decoder_loss

    def forward(self, input_seq, decoder_seq, target_seq):
        """
        The Forward Function.

        Args:
            input_seq (torch.Tensor): the sequence of indices for the input
                of shape `[max batch sequence length +1, batch_size]`, where +1
                is for the added start_index.
            target_seq (torch.Tensor): the sequence of indices for the
                target of shape `[max batch sequence length +1, batch_size]`,
                where +1 is for the added end_index.

        Note: Input and target sequences are outputs of
            sequential_data_preparation(batch) with batches returned by a
            DataLoader object.

        Returns:
            (torch.Tensor, torch.Tensor, torch.Tensor): decoder_loss, mu,
                logvar

            decoder_loss is the cross-entropy training loss for the decoder.
            mu is the latent mean of shape `[1, batch_size, latent_dim]`.
            logvar is log of the latent variance of shape
                `[1, batch_size, latent_dim]`.
        """
        mu, logvar = self.encode(input_seq)
        latent_z = self.reparameterize(mu, logvar).unsqueeze(0)
        decoder_loss = self.decode(latent_z, decoder_seq, target_seq)
        return decoder_loss, mu, logvar

    def generate(
        self,
        latent_z,
        prime_input,
        end_token,
        generate_len=100,
        search=SamplingSearch
    ):
        """
        Generate SMILES From Latent Z.

        Args:
            latent_z (torch.Tensor): The sampled latent representation
                of size `[1, batch_size, latent_dim]`.
            prime_input (torch.Tensor): Tensor of indices for the priming
                string. Must be of size `[1, prime_input length]` or
                `[prime_input length]`.
                Example:
                    `prime_input = torch.tensor([2, 4, 5]).view(1, -1)`
                    or
                    `prime_input = torch.tensor([2, 4, 5])`
            end_token (torch.Tensor): End token for the generated molecule
                of shape `[1]`.
                Example: `end_token = torch.LongTensor([3])`
            generate_len (int): Length of the generated molecule.

        Returns:
            iterable: An iterator returning the torch tensor of
                sequence(s) for the generated molecule(s) of shape
                `[sequence length]`.

        Note: The start and end tokens are automatically stripped
            from the returned torch tensors for the generated molecule.
        """
        generated_batch = self.decoder.generate_from_latent(
            latent_z,
            prime_input,
            end_token,
            search=search,
            generate_len=generate_len
        )

        molecule_gen = (
            takewhile(lambda x: x != end_token, molecule[1:])
            for molecule in generated_batch
        )   # yapf: disable

        molecule_map = map(list, molecule_gen)
        molecule_iter = iter(map(torch.tensor, molecule_map))

        return molecule_iter

    def save(self, path, *args, **kwargs):
        """Save model to path."""
        torch.save(self.state_dict(), path, *args, **kwargs)

    def load(self, path, *args, **kwargs):
        """Load model from path."""
        weights = torch.load(path, *args, **kwargs)
        self.load_state_dict(weights)<|MERGE_RESOLUTION|>--- conflicted
+++ resolved
@@ -224,13 +224,8 @@
             end_token must be discarded.
         """
         n_layers = self.n_layers
-<<<<<<< HEAD
         n_directions = self.n_directions
         latent_z = latent_z.repeat(n_layers * n_directions, 1, 1)
-=======
-        latent_z = latent_z.repeat(n_layers, 1, 1)
-        # TODO: Is this a common thing to do?
->>>>>>> 23a560fb
         hidden = self.latent_to_hidden(latent_z)
         batch_size = hidden.shape[1]
         stack = self.init_stack(batch_size)
@@ -260,7 +255,6 @@
             )
 
         for _ in range(generate_len):
-<<<<<<< HEAD
             if not is_beam:
                 output, hidden, stack = self(input_token, hidden, stack)
                 top_idx = search.step(output.detach())
@@ -286,38 +280,6 @@
                 # get the list of tokens with the highest score
                 torch.tensor(beam[0][0]) for beam in beams
             ])  # yapf: disable
-=======
-            output, hidden, stack = self(input_token, hidden, stack)
-
-            if self.params.get('decoding_search', 'sampling') == 'argmax':
-                _, top_idx = torch.max(output, 1)
-                top_idx = top_idx.unsqueeze(1).unsqueeze(2)
-
-            elif self.params.get('decoding_search', 'sampling') == 'sampling':
-                # TODO: Adjust this to using a softmax
-                # Sample from the network as a multinomial distribution
-                output_dist = output.data.cpu().view(batch_size, -1).div(
-                    temperature
-                ).exp().double()    # yapf: disable
-                top_idx = torch.tensor(
-                    torch.multinomial(output_dist, 1).cpu().numpy()
-                ).unsqueeze(2)
-            elif self.params.get(
-                'decoding_search', 'sampling'
-            ) == 'beam_search':
-                # TODO
-                raise ValueError('Beam Search not yet implemented.')
-
-            # Add generated_seq character to string and use as next input
-            generated_seq = torch.cat(
-                (generated_seq, top_idx),
-                dim=2
-            )   # yapf: disable
-            input_token = top_idx.view(1, -1)
-            # break when end token is generated
-            if batch_size == 1 and top_idx == end_token:
-                break
->>>>>>> 23a560fb
         return generated_seq
 
 
