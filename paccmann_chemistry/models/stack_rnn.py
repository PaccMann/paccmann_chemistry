"""Stack Augmented GRU Implementation."""
import logging

import torch
import torch.nn as nn
import torch.nn.functional as F
from torch.autograd import Variable

from ..utils import get_device

logger = logging.getLogger('stack_gru')
# pylint: disable=not-callable, no-member


class StackGRU(nn.Module):
    """Stack Augmented Gated Recurrent Unit (GRU) class."""

    def __init__(self, params):
        """
        Initialization.

        Reference:
            GRU layers intended to help with the training of VAEs by weakening
            the decoder as proposed in: https://arxiv.org/abs/1511.06349.

        Args:
            params (dict): Hyperparameters.

        Items in params:
            embedding_size (int): The embedding size for the dict tokens
            rnn_cell_size (int): Hidden size of GRU.
            vocab_size (int): Output size of GRU (vocab size).
            stack_width (int): Number of stacks in parallel.
            stack_depth (int): Stack depth.
            n_layers (int): The number of GRU layer.
            dropout (float): Dropout on the output of GRU layers except the
                last layer.
            batch_size (int): Batch size.
            lr (float, optional): Learning rate default 0.01.
            optimizer (str, optional): Choice from OPTIMIZER_FACTORY.
                Defaults to 'adadelta'.
            padding_index (int, optional): Index of the padding token.
                Defaults to 0.
        """

        super(StackGRU, self).__init__()

        self.embedding_size = params['embedding_size']
        self.rnn_cell_size = params['rnn_cell_size']
        self.vocab_size = params['vocab_size']
        self.stack_width = params['stack_width']
        self.stack_depth = params['stack_depth']
        self.n_layers = params['n_layers']
        self._update_batch_size(params['batch_size'])

        self.device = get_device()

        self.gru_input = self.embedding_size
        self.use_stack = params.get('use_stack', True)

        # Create the update function conditioned on whether stack is used.
        if self.use_stack:
            self.gru_input += self.stack_width
            self.update = lambda inp, hidden, stack: self._stack_update(
                inp, hidden, stack
            )
        else:
            self.update = lambda inp, hidden, stack: (inp, stack)
            logger.warning('Attention: No stack will be used')
        # Network
        self.stack_controls_layer = nn.Linear(
            in_features=self.rnn_cell_size, out_features=3
        )
        self.stack_input_layer = nn.Linear(
            in_features=self.rnn_cell_size, out_features=self.stack_width
        )

        self.embedding = nn.Embedding(
            self.vocab_size,
            self.embedding_size,
            padding_idx=params.get('pad_index', 0)
        )
        self.gru = nn.GRU(
            self.gru_input,
            self.rnn_cell_size,
            self.n_layers,
            bidirectional=False,
            dropout=params['dropout']
        )

        # TODO: IN constructor only use .data_field

        # TODO: Move this out to stack GRU decoder
        self.output_layer = nn.Linear(self.rnn_cell_size, self.vocab_size)

<<<<<<< HEAD
=======
        # TODO: Move to TeacherVAE class or to training.py
        self.criterion = nn.CrossEntropyLoss()
        self.optimizer = OPTIMIZER_FACTORY[
            params.get('optimizer', 'adadelta')
        ](self.parameters(), lr=params.get('lr', 0.01))  # yapf: disable

        self.set_batch_mode(params.get('batch_mode'))

>>>>>>> 2007d4ef
        self._check_params()

    def _update_batch_size(self, batch_size: int) -> None:
        """Updates the batch_size

        Arguments:
            batch_size (int): New batch size
        """
        self.batch_size = batch_size
        self.expected_shape = torch.tensor(
            [self.n_layers, self.batch_size, self.rnn_cell_size]
        )
        # Variable to initialize hidden state and stack
        self.init_hidden = Variable(
            torch.zeros(self.n_layers, self.batch_size,
                        self.rnn_cell_size).to(self.device)
        )
        self.init_stack = Variable(
            torch.zeros(self.batch_size, self.stack_depth,
                        self.stack_width).to(self.device)
        )

    def forward(self, input_token, hidden, stack):
        """
        StackGRU forward function.

        Args:
            input_token (torch.Tensor): LongTensor containing
                indices of the input token of size `batch_size` or
                `[1, batch_size]`.
            hidden (torch.Tensor): Hidden state of size
                `[n_layers, batch_size, rnn_cell_size]`.
            stack (torch.Tensor): Previous step's stack of size
                `[batch_size, stack_depth, stack_width]`.

        Returns:
            (torch.Tensor, torch.Tensor, torch.Tensor): output, hidden, stack.

            Output of size `[batch_size, vocab_size]`.
            Hidden state of size `[1, batch_size, rnn_cell_size]`.
            Stack of size `[batch_size, stack_depth, stack_width]`.
        """

        embedded_input = self.embedding(input_token)

        # NOTE: Only if use_stack is True, this actually updates the stack.
        gru_input, stack = self.update(embedded_input, hidden, stack)

        output, hidden = self.gru(gru_input, hidden)
        output = self.output_layer(output).squeeze()
        return output, hidden, stack

    def _forward_fn(self, input_seq, hidden, stack):
        raise NotImplementedError

    def _forward_pass_padded(self, *args):
        raise NotImplementedError

    def _forward_pass_packed(self, *args):
        raise NotImplementedError

    def set_batch_mode(self, mode):
        """Select forward function mode

        Args:
            mode (str): Mode to use. Available modes:
                `padded`, `packed`

        """
        if not isinstance(mode, str):
            raise TypeError('Argument `mode` should be a string.')
        mode = mode.capitalize()
        MODES = {
            'Padded': self._forward_pass_padded,
            'Packed': self._forward_pass_packed
        }
        if mode not in MODES:
            raise NotImplementedError(
                f'Unknown mode: {mode}. Available modes: {MODES.keys()}'
            )
        self._forward_fn = MODES[mode]

    def _stack_update(self, embedded_input, hidden, stack):
        """Pre-gru stack update operations"""
        stack_controls = self.stack_controls_layer(hidden[-1, :, :])
        stack_controls = F.softmax(stack_controls, dim=-1)
        stack_input = self.stack_input_layer(hidden[-1, :, :].unsqueeze(0))
        stack_input = torch.tanh(stack_input)
        stack = self.stack_augmentation(
            stack_input.permute(1, 0, 2), stack, stack_controls
        )
        stack_top = stack[:, 0, :].unsqueeze(0)
        inp = torch.cat((embedded_input, stack_top), dim=2)
        return inp, stack

    def stack_augmentation(self, input_val, prev_stack, controls):
        """
        Stack update function.

        Args:
            input_val (torch.Tensor): Contributon of the current
                hidden state to be input to the stack.
                Must be of shape `[batch_size, 1, stack_width]`.
            prev_stack (torch.Tensor): The stack from previous
                step. Must be of shape
                `[batch_size, stack_depth, stack_width]`.
            controls (torch.Tensor): Stack controls giving
                probabilities of PUSH, POP or NO-OP for the pushdown
                stack. Must be of shape `[batch_size, 3]`.

        Returns:
            torch.Tensor: Updated stack of shape
                `[batch_size, stack_depth, stack_width]`.
        """
        batch_size = prev_stack.size(0)
        controls = controls.view(-1, 3, 1, 1)
        zeros_at_the_bottom = torch.zeros(batch_size, 1, self.stack_width)
        zeros_at_the_bottom = Variable(zeros_at_the_bottom.to(self.device))
        a_push, a_pop, a_no_op = (
            controls[:, 0], controls[:, 1], controls[:, 2]
        )
        stack_down = torch.cat((prev_stack[:, 1:], zeros_at_the_bottom), dim=1)
        stack_up = torch.cat((input_val, prev_stack[:, :-1]), dim=1)
        new_stack = a_no_op * prev_stack
        new_stack = new_stack + a_push * stack_up
        new_stack = new_stack + a_pop * stack_down
        return new_stack

    def _check_params(self):
        """
        Runs size checks on input parameter

        """

        if self.rnn_cell_size < self.embedding_size:
            logger.warning('Refrain from squashing embeddings in RNN cells')<|MERGE_RESOLUTION|>--- conflicted
+++ resolved
@@ -93,17 +93,8 @@
         # TODO: Move this out to stack GRU decoder
         self.output_layer = nn.Linear(self.rnn_cell_size, self.vocab_size)
 
-<<<<<<< HEAD
-=======
-        # TODO: Move to TeacherVAE class or to training.py
-        self.criterion = nn.CrossEntropyLoss()
-        self.optimizer = OPTIMIZER_FACTORY[
-            params.get('optimizer', 'adadelta')
-        ](self.parameters(), lr=params.get('lr', 0.01))  # yapf: disable
-
         self.set_batch_mode(params.get('batch_mode'))
 
->>>>>>> 2007d4ef
         self._check_params()
 
     def _update_batch_size(self, batch_size: int) -> None:
@@ -165,7 +156,7 @@
     def _forward_pass_packed(self, *args):
         raise NotImplementedError
 
-    def set_batch_mode(self, mode):
+    def set_batch_mode(self, mode: str) -> None:
         """Select forward function mode
 
         Args:
